--- conflicted
+++ resolved
@@ -1,6 +1,4 @@
 // @flow
-
-<<<<<<< HEAD
 import './style.less'
 
 import 'babel-polyfill'
@@ -28,59 +26,21 @@
 import {PrismCode} from 'react-prism'
 
 import {
-=======
-import './style.less';
-
-import 'babel-polyfill';
-import 'whatwg-fetch';
-
-import _ from 'lodash';
-
-import React from 'react';
-import {Router, Link, Route, browserHistory, withRouter} from 'react-router';
-import moment from 'moment';
-import pako from 'pako';
-import path from 'path';
-import yaml from 'js-yaml';
-import Duration from 'duration';
-
-//noinspection ES6UnusedImports
-import Prism from 'prismjs';
-import 'prismjs/components/prism-yaml';
-import 'prismjs/components/prism-sql';
-import 'prismjs/components/prism-bash';
-import 'prismjs/components/prism-python';
-import 'prismjs/components/prism-ruby';
-import 'prismjs/components/prism-javascript';
-import 'prismjs/themes/prism.css';
-import {PrismCode} from "react-prism";
-
-import type {
   Attempt,
   Credentials,
->>>>>>> 6abb2f55
   HeadersProvider,
   LogFileHandle,
   NameOptionalId,
   Project,
   ProjectArchive,
   Session,
-<<<<<<< HEAD
-  LogFileHandle,
-  Credentials,
-  Attempt,
   Task,
+  Workflow,
   model,
   setup as setupModel
 } from './model'
-=======
-  Task,
-  Workflow
-} from './model';
-import {model, setup as setupModel} from './model';
->>>>>>> 6abb2f55
-
-type Scrubber = (args:{key: string, value: string}) => string;
+
+type Scrubber = (args:{key: string, value: string}) => string
 
 const isDevelopmentEnv = process.env.NODE_ENV !== 'production'
 
@@ -165,7 +125,7 @@
 declare var DIGDAG_CONFIG:ConsoleConfig;
 /* eslint-enable */
 
-function MaybeWorkflowLink({ workflow } : { workflow: NameOptionalId }) {
+function MaybeWorkflowLink ({ workflow } : { workflow: NameOptionalId }) {
   if (workflow.id) {
     return <Link to={`/workflows/${workflow.id}`}>{workflow.name}</Link>
   }
@@ -345,7 +305,7 @@
       return (
         <tr key={attempt.id}>
           <td><Link to={`/attempts/${attempt.id}`}>{attempt.id}</Link></td>
-          <td><MaybeWorkflowLink workflow={attempt.workflow}/></td>
+          <td><MaybeWorkflowLink workflow={attempt.workflow} /></td>
           <td>{formatTimestamp(attempt.createdAt)}</td>
           <td>{formatSessionTime(attempt.sessionTime)}</td>
           <td>{formatDuration(attempt.createdAt, attempt.finishedAt)}</td>
@@ -391,13 +351,8 @@
         <tr key={session.id}>
           <td><Link to={`/sessions/${session.id}`}>{session.id}</Link></td>
           <td><Link to={`/projects/${session.project.id}`}>{session.project.name}</Link></td>
-<<<<<<< HEAD
-          <td><Link to={`/workflows/${session.workflow.id}`}>{session.workflow.name}</Link></td>
+          <td><MaybeWorkflowLink workflow={session.workflow} /></td>
           <td><SessionRevisionView session={session} /></td>
-=======
-          <td><MaybeWorkflowLink workflow={session.workflow}/></td>
-          <td><SessionRevisionView session={session}/></td>
->>>>>>> 6abb2f55
           <td>{formatSessionTime(session.sessionTime)}</td>
           <td>{session.lastAttempt ? formatTimestamp(session.lastAttempt.createdAt) : null}</td>
           <td>{session.lastAttempt ? formatDuration(session.lastAttempt.createdAt, session.lastAttempt.finishedAt) : null}</td>
@@ -849,7 +804,6 @@
     <h2>Session</h2>
     <table className='table table-condensed'>
       <tbody>
-<<<<<<< HEAD
         <tr>
           <td>ID</td>
           <td>{props.session.id}</td>
@@ -860,7 +814,7 @@
         </tr>
         <tr>
           <td>Workflow</td>
-          <td><Link to={`/workflows/${props.session.workflow.id}`}>{props.session.workflow.name}</Link></td>
+          <td><MaybeWorkflowLink workflow={props.session.workflow} /></td>
         </tr>
         <tr>
           <td>Revision</td>
@@ -886,44 +840,7 @@
           <td>Last Attempt Duration:</td>
           <td>{props.session.lastAttempt ? formatDuration(props.session.lastAttempt.createdAt, props.session.lastAttempt.finishedAt) : null}</td>
         </tr>
-=======
-      <tr>
-        <td>ID</td>
-        <td>{props.session.id}</td>
-      </tr>
-      <tr>
-        <td>Project</td>
-        <td><Link to={`/projects/${props.session.project.id}`}>{props.session.project.name}</Link></td>
-      </tr>
-      <tr>
-        <td>Workflow</td>
-        <td><MaybeWorkflowLink workflow={props.session.workflow}/></td>
-      </tr>
-      <tr>
-        <td>Revision</td>
-        <td><SessionRevisionView session={props.session}/></td>
-      </tr>
-      <tr>
-        <td>Session UUID</td>
-        <td>{props.session.sessionUuid}</td>
-      </tr>
-      <tr>
-        <td>Session Time</td>
-        <td>{formatSessionTime(props.session.sessionTime)}</td>
-      </tr>
-      <tr>
-        <td>Status</td>
-        <td><SessionStatusView session={props.session}/></td>
-      </tr>
-      <tr>
-        <td>Last Attempt</td>
-        <td>{props.session.lastAttempt ? formatFullTimestamp(props.session.lastAttempt.createdAt) : null}</td>
-      </tr>
-      <tr>
-        <td>Last Attempt Duration:</td>
-        <td>{props.session.lastAttempt ? formatDuration(props.session.lastAttempt.createdAt, props.session.lastAttempt.finishedAt) : null}</td>
-      </tr>
->>>>>>> 6abb2f55
+
       </tbody>
     </table>
   </div>
@@ -1536,11 +1453,7 @@
     }
   }
 
-<<<<<<< HEAD
-  invalid (values, key, value, message) {
-=======
-  invalid(values, key, value, message = '') {
->>>>>>> 6abb2f55
+  invalid (values, key, value, message = '') {
     return (key) => {
       console.log(`${key} is invalid: message=${message})`)
     }
