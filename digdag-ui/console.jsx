// @flow

import './style.less';

import 'babel-polyfill';
import 'whatwg-fetch';

import _ from 'lodash';

import React from 'react';
import {Router, Link, Route, browserHistory, withRouter} from 'react-router';
import moment from 'moment';
import pako from 'pako';
import path from 'path';
import yaml from 'js-yaml';
import Duration from 'duration';

//noinspection ES6UnusedImports
import Prism from 'prismjs';
import 'prismjs/components/prism-yaml';
import 'prismjs/components/prism-sql';
import 'prismjs/components/prism-bash';
import 'prismjs/components/prism-python';
import 'prismjs/components/prism-ruby';
import 'prismjs/components/prism-javascript';
import 'prismjs/themes/prism.css';
import {PrismCode} from "react-prism";

import type {
  HeadersProvider,
  ProjectArchive,
  Project,
  Workflow,
  Session,
  LogFileHandle,
  Credentials,
  Attempt,
  Task
} from './model';
import {model, setup as setupModel} from './model';

type Scrubber = (args:{key: string, value: string}) => string;

Prism.languages.digdag = Prism.languages.extend('yaml', {})

Prism.languages.insertBefore('digdag', 'scalar', { // scalar is the first token in yaml file
  'td-run': {
    pattern: /td_run>:.*/,
    inside: {
      atrule: /td_run>/,
      punctuation: /:/,
      'td-run-value': {
        pattern: /(\s*).*/,
        lookbehind: true
      }
    }
  },
  'td-load': {
    pattern: /td_load>:.*/,
    inside: {
      atrule: /td_load>/,
      punctuation: /:/,
      'td-load-value': {
        pattern: /(\s*).*/,
        lookbehind: true
      }
    }
  }
});


Prism.hooks.add('wrap', (env) => {
  if (env.type === 'td-run-value' || env.type === 'td-load-value') {
      env.tag = 'a'
      env.attributes.target = '_blank'
      if (env.type === 'td-run-value') {
        const queryId = model().getTDQueryIdFromName(env.content)
        if (queryId) {
          env.attributes.href = DIGDAG_CONFIG.td.queryUrl(queryId)
        } else {
          env.tag = 'span'
        }
      } else {
        env.attributes.href = DIGDAG_CONFIG.connectorUrl(env.con)`https://console-next.treasuredata.com/connections/data-transfers`
      }
  }
})

type AuthItem = {
  key: string;
  name: string;
  type: string;
  validate: (args:{
    key: string;
    value: string;
    valid: (key:string) => void;
    invalid: (key:string) => void;
  }) => void;
  scrub: Scrubber;
}

type ConsoleConfig = {
  url: string;
  td: {
    apiV4: string,
    jobUrl: (id:string) => string;
    connectorUrl: (id:string) => string;
    queryUrl: (id:string) => string;
  },
  navbar: ?{
    brand: ?string;
    logo: ?string;
    style: ?Object;
  };
  auth: {
    title: string;
    items: Array<AuthItem>;
  };
  headers: HeadersProvider;
}

declare var DIGDAG_CONFIG:ConsoleConfig;

class CacheLoader extends React.Component {
  state = {
    hasCache: false
  };

  componentWillMount() {
    model().fillTDQueryCache().then(() => {
      this.setState({ hasCache: true })
    })
  }

  render() {
    const { hasCache } = this.state
    const { children } = this.props
    if (!hasCache) {
      return (
        <div className="loadingContainer">
          <span className="glyphicon glyphicon-refresh spinning"></span>
          <span className="loadingText">Loading ...</span>
        </div>
      )
    }
    return children
  }
}

class ProjectListView extends React.Component {
  props:{
    projects: Array<Project>;
  };

  render() {
    const projectRows = this.props.projects.map(project =>
      <tr key={project.id}>
        <td><Link to={`/projects/${project.id}`}>{project.name}</Link></td>
        <td>{formatTimestamp(project.updatedAt)}</td>
        <td>{project.revision}</td>
      </tr>
    );
    return (
      <div className="table-responsive">
        <table className="table table-striped table-hover table-condensed">
          <thead>
          <tr>
            <th>Name</th>
            <th>Updated</th>
            <th>Revision</th>
          </tr>
          </thead>
          <tbody>
          {projectRows}
          </tbody>
        </table>
      </div>
    );
  }
}

class WorkflowListView extends React.Component {
  props:{
    workflows: Array<Workflow>;
  };

  render() {
    const rows = this.props.workflows.map(workflow =>
      <tr key={workflow.id}>
        <td><Link
          to={`/projects/${workflow.project.id}/workflows/${encodeURIComponent(workflow.name)}`}>{workflow.name}</Link>
        </td>
        <td>{workflow.revision}</td>
      </tr>
    );
    return (
      <div className="table-responsive">
        <table className="table table-striped table-hover table-condensed">
          <thead>
          <tr>
            <th>Name</th>
            <th>Revision</th>
          </tr>
          </thead>
          <tbody>
          {rows}
          </tbody>
        </table>
      </div>
    );
  }
}

function attemptStatus(attempt) {
  if (attempt.done) {
    if (attempt.success) {
      return <span><span className="glyphicon glyphicon-ok text-success"></span> Success</span>;
    } else {
      return <span><span className="glyphicon glyphicon-exclamation-sign text-danger"></span> Failure</span>;
    }
  } else {
    if (attempt.cancelRequested) {
      return <span><span className="glyphicon glyphicon-exclamation-sign text-warning"></span> Canceling</span>;
    } else {
      return <span><span className="glyphicon glyphicon-refresh text-info"></span> Pending</span>;
    }
  }
}

const SessionStatusView = (props:{session: Session}) => {
  const attempt = props.session.lastAttempt;
  return attempt
    ? <Link to={`/attempts/${attempt.id}`}>{attemptStatus(attempt)}</Link>
    : <span><span className="glyphicon glyphicon-refresh text-info"></span> Pending</span>;
};

SessionStatusView.propTypes = {
  session: React.PropTypes.object.isRequired,
};

class SessionRevisionView extends React.Component {
  ignoreLastFetch:boolean;

  props:{
    session: Session;
  };

  state = {
    workflow: null,
  };

  componentDidMount() {
    this.fetchWorkflow();
  }

  componentWillUnmount() {
    this.ignoreLastFetch = true;
  }

  componentDidUpdate(prevProps) {
    if (_.isEqual(prevProps, this.props)) {
      return;
    }
    this.fetchWorkflow();
  }

  fetchWorkflow() {
    const id = this.props.session.workflow.id;
    if (!id) {
      return;
    }
    model().fetchWorkflow(id).then(workflow => {
      if (!this.ignoreLastFetch) {
        this.setState({workflow});
      }
    });
  }

  render() {
    return this.state.workflow
      ? <span>{this.state.workflow.revision}</span>
      : <span></span>;
  }
}

class AttemptListView extends React.Component {

  props:{
    attempts: Array<Attempt>;
  };

  render() {
    const rows = this.props.attempts.map(attempt => {
      return (
        <tr key={attempt.id}>
          <td><Link to={`/attempts/${attempt.id}`}>{attempt.id}</Link></td>
          <td><Link to={`/workflows/${attempt.workflow.id}`}>{attempt.workflow.name}</Link></td>
          <td>{formatTimestamp(attempt.createdAt)}</td>
          <td>{formatSessionTime(attempt.sessionTime)}</td>
          <td>{formatDuration(attempt.createdAt, attempt.finishedAt)}</td>
          <td>{attemptStatus(attempt)}</td>
        </tr>
      );
    });

    return (
      <div className="row">
        <h2>Attempts</h2>
        <div className="table-responsive">
          <table className="table table-striped table-hover table-condensed">
            <thead>
            <tr>
              <th>ID</th>
              <th>Workflow</th>
              <th>Created</th>
              <th>Session Time</th>
              <th>Duration</th>
              <th>Status</th>
            </tr>
            </thead>
            <tbody>
            {rows}
            </tbody>
          </table>
        </div>
      </div>
    );
  }
}

class SessionListView extends React.Component {

  props:{
    sessions: Array<Session>;
  };

  render() {
    const rows = this.props.sessions.map(session => {
      return (
        <tr key={session.id}>
          <td><Link to={`/sessions/${session.id}`}>{session.id}</Link></td>
          <td><Link to={`/projects/${session.project.id}`}>{session.project.name}</Link></td>
          <td><Link to={`/workflows/${session.workflow.id}`}>{session.workflow.name}</Link></td>
          <td><SessionRevisionView session={session}/></td>
          <td>{formatSessionTime(session.sessionTime)}</td>
          <td>{session.lastAttempt ? formatTimestamp(session.lastAttempt.createdAt) : null}</td>
          <td>{session.lastAttempt ? formatDuration(session.lastAttempt.createdAt, session.lastAttempt.finishedAt) : null}</td>
          <td><SessionStatusView session={session}/></td>
        </tr>
      );
    });

    return (
      <div className="table-responsive">
        <table className="table table-striped table-hover table-condensed">
          <thead>
          <tr>
            <th>ID</th>
            <th>Project</th>
            <th>Workflow</th>
            <th>Revision</th>
            <th>Session Time</th>
            <th>Last Attempt</th>
            <th>Last Attempt Duration</th>
            <th>Status</th>
          </tr>
          </thead>
          <tbody>
          {rows}
          </tbody>
        </table>
      </div>
    );
  }
}

class ProjectsView extends React.Component {

  state = {
    projects: [],
  };

  componentDidMount() {
    model().fetchProjects().then(projects => {
      this.setState({projects});
    });
  }

  render() {
    return (
      <div className="projects">
        <h2>Projects</h2>
        <ProjectListView projects={this.state.projects}/>
      </div>
    );
  }
}

class SessionsView extends React.Component {

  state = {
    sessions: [],
  };

  componentDidMount() {
    model().fetchSessions().then(sessions => {
      this.setState({sessions});
    });
  }

  render() {
    return (
      <div>
        <h2>Sessions</h2>
        <SessionListView sessions={this.state.sessions}/>
      </div>
    );
  }
}

class ProjectView extends React.Component {
  ignoreLastFetch:boolean;

  props:{
    projectId: number;
  };

  state = {
    project: {},
    workflows: [],
    sessions: [],
    archive: null,
  };

  componentDidMount() {
    this.fetchProject();
  }

  componentWillUnmount() {
    this.ignoreLastFetch = true;
  }

  componentDidUpdate(prevProps) {
    if (_.isEqual(prevProps, this.props)) {
      return;
    }
    this.fetchProject()
  }

  fetchProject() {
    model().fetchProject(this.props.projectId).then(project => {
      if (!this.ignoreLastFetch) {
        this.setState({project: project});
      }
      return project;
    }).then(project => {
      if (!this.ignoreLastFetch) {
        model().fetchProjectSessions(project.id).then(sessions => {
          if (!this.ignoreLastFetch) {
            this.setState({sessions});
          }
        });
      }
    });
    model().fetchProjectWorkflows(this.props.projectId).then(workflows => {
      if (!this.ignoreLastFetch) {
        this.setState({workflows: workflows});
      }
    });
  }

  render() {
    const project = this.state.project;
    return (
      <div>
        <div className="row">
          <h2>Project</h2>
          <table className="table table-condensed">
            <tbody>
            <tr>
              <td>ID</td>
              <td>{project.id}</td>
            </tr>
            <tr>
              <td>Name</td>
              <td>{project.name}</td>
            </tr>
            <tr>
              <td>Revision</td>
              <td>{project.revision}</td>
            </tr>
            <tr>
              <td>Created</td>
              <td>{formatFullTimestamp(project.createdAt)}</td>
            </tr>
            <tr>
              <td>Updated</td>
              <td>{formatFullTimestamp(project.updatedAt)}</td>
            </tr>
            </tbody>
          </table>
        </div>
        <div className="row">
          <h2>Workflows</h2>
          <WorkflowListView workflows={this.state.workflows}/>
        </div>
        <div className="row">
          <h2>Sessions</h2>
          <SessionListView sessions={this.state.sessions}/>
        </div>
      </div>
    );

  }
}

class WorkflowView extends React.Component {
  ignoreLastFetch:boolean;

  props:{
    workflow: Workflow;
  };

  state = {
    sessions: [],
    projectArchive: null,
  };

  componentDidMount() {
    this.fetchWorkflow();
  }

  componentWillUnmount() {
    this.ignoreLastFetch = true;
  }

  componentDidUpdate(prevProps) {
    if (_.isEqual(prevProps, this.props)) {
      return;
    }
    this.fetchWorkflow();
  }

  fetchWorkflow() {
    model().fetchProjectWorkflowSessions(this.props.workflow.project.id, this.props.workflow.name).then(sessions => {
      if (!this.ignoreLastFetch) {
        this.setState({sessions});
      }
    });
    model().fetchProjectArchiveWithRevision(this.props.workflow.project.id, this.props.workflow.revision).then(projectArchive => {
      if (!this.ignoreLastFetch) {
        this.setState({projectArchive});
      }
    });
  }

  definition() {
    if (!this.state.projectArchive) {
      return '';
    }
    const workflow = this.state.projectArchive.getWorkflow(this.props.workflow.name);
    if (!workflow) {
      return '';
    }
    return workflow.trim();
  }

  render() {
    const wf = this.props.workflow;
    return (
      <div>
        <div className="row">
          <h2>Workflow</h2>
          <table className="table table-condensed">
            <tbody>
            <tr>
              <td>ID</td>
              <td>{wf.id}</td>
            </tr>
            <tr>
              <td>Name</td>
              <td>{wf.name}</td>
            </tr>
            <tr>
              <td>Project</td>
              <td><Link to={`/projects/${wf.project.id}`}>{wf.project.name}</Link></td>
            </tr>
            <tr>
              <td>Revision</td>
              <td>{wf.revision}</td>
            </tr>
            </tbody>
          </table>
        </div>
        <div className="row">
          <h2>Definition</h2>
          <pre><PrismCode className="language-digdag">{this.definition()}</PrismCode></pre>
        </div>
        <div className="row">
          <h2>Sessions</h2>
          <SessionListView sessions={this.state.sessions}/>
        </div>
        <div className="row">
          <h2>Files</h2>
          <WorkflowFilesView workflow={wf} projectArchive={this.state.projectArchive}/>
        </div>
      </div>
    );
  }
}

type TaskFile = {
  name: string;
  taskType: string;
  fileType: string;
};

function task(node:Object) {
  let command = '';
  let taskType = node['_type'] || '';
  if (taskType) {
    command = node['_command'];
  } else {
    const operators = ['td', 'td_load', 'sh', 'rb', 'py', 'mail'];
    for (let operator of operators) {
      command = node[operator + '>'] || '';
      if (command) {
        taskType = operator;
        break;
      }
    }
  }
  return {taskType, command};
}

function resolveTaskFile(taskType:string, command:string, task:Object, projectArchive:ProjectArchive):?TaskFile {
  // TODO: resolve paths relative from the workflow file
  // TODO: make operators provide information about files used in a structured way instead of this hack
  const filename = path.normalize(command);
  if (!projectArchive.hasFile(filename)) {
    return null;
  }
  const fileTypes = {
    'td': 'sql',
    'td_load': 'yaml',
    'sh': 'bash',
    'py': 'python',
    'rb': 'ruby',
    'mail': task['html'] ? 'html' : 'txt',
  };
  const fileType = fileTypes[taskType];
  if (!fileType) {
    return null;
  }
  return {taskType, name: filename, fileType};
}

function enumerateTaskFiles(node:Object, files:Array<TaskFile>, projectArchive:ProjectArchive) {
  if (node.constructor == Object) {
    let {taskType, command} = task(node);
    const taskFile = resolveTaskFile(taskType, command, node, projectArchive);
    if (taskFile) {
      files.push(taskFile);
    } else {
      for (let key of Object.keys(node)) {
        enumerateTaskFiles(node[key], files, projectArchive);
      }
    }
  }
}

function workflowFiles(workflow:Workflow, projectArchive:ProjectArchive):Array<TaskFile> {
  const files = [];
  enumerateTaskFiles(workflow.config, files, projectArchive);
  console.log('workflowFiles', 'workflow', workflow, 'projectArchive', projectArchive, 'files', files);
  return files;
}

function fileString(file:string, projectArchive:?ProjectArchive) {
  if (!projectArchive) {
    return '';
  }
  const buffer = projectArchive.getFileContents(file);
  if (!buffer) {
    return '';
  }
  return buffer.toString()
}

const FileView = (props:{file: string, fileType: string, contents: string}) =>
  <div>
    <h4>{props.file}</h4>
    <pre><PrismCode className={`language-${props.fileType}`}>{props.contents}</PrismCode></pre>
  </div>;

const WorkflowFilesView = (props:{workflow: Workflow, projectArchive: ?ProjectArchive}) =>
  props.projectArchive ? <div>{
    workflowFiles(props.workflow, props.projectArchive).map(file =>
      <FileView key={file.name} file={file.name} fileType={file.fileType}
                contents={fileString(file.name, props.projectArchive)}/>)
  }</div> : null;

class AttemptView extends React.Component {
  ignoreLastFetch:boolean;

  props:{
    attemptId: number;
  };

  state = {
    attempt: null,
  };

  componentDidMount() {
    this.fetchAttempt();
  }

  componentWillUnmount() {
    this.ignoreLastFetch = true;
  }

  componentDidUpdate(prevProps) {
    if (_.isEqual(prevProps, this.props)) {
      return;
    }
    this.fetchAttempt()
  }

  fetchAttempt() {
    model().fetchAttempt(this.props.attemptId).then(attempt => {
      if (!this.ignoreLastFetch) {
        this.setState({attempt: attempt});
      }
    });
    model().fetchAttemptTasks(this.props.attemptId).then(tasks => {
      if (!this.ignoreLastFetch) {
        this.setState({tasks: tasks});
      }
    });
  }

  render() {
    const attempt = this.state.attempt;

    if (!attempt) {
      return null;
    }

    return (
      <div className="row">
        <h2>Attempt</h2>
        <table className="table table-condensed">
          <tbody>
          <tr>
            <td>ID</td>
            <td>{attempt.id}</td>
          </tr>
          <tr>
            <td>Project</td>
            <td><Link to={`/projects/${attempt.project.id}`}>{attempt.project.name}</Link></td>
          </tr>
          <tr>
            <td>Workflow</td>
            <td><Link to={`/workflows/${attempt.workflow.id}`}>{attempt.workflow.name}</Link></td>
          </tr>
          <tr>
            <td>Session ID</td>
            <td><Link to={`/sessions/${attempt.sessionId}`}>{attempt.sessionId}</Link></td>
          </tr>
          <tr>
            <td>Session UUID</td>
            <td>{formatSessionTime(attempt.sessionUuid)}</td>
          </tr>
          <tr>
            <td>Session Time</td>
            <td>{formatSessionTime(attempt.sessionTime)}</td>
          </tr>
          <tr>
            <td>Created</td>
            <td>{formatTimestamp(attempt.createdAt)}</td>
          </tr>
          <tr>
            <td>Status</td>
            <td>{attemptStatus(attempt)}</td>
          </tr>
          </tbody>
        </table>
      </div>
    );
  }
}

const SessionView = (props:{session: Session}) =>
  <div className="row">
    <h2>Session</h2>
    <table className="table table-condensed">
      <tbody>
      <tr>
        <td>ID</td>
        <td>{props.session.id}</td>
      </tr>
      <tr>
        <td>Project</td>
        <td><Link to={`/projects/${props.session.project.id}`}>{props.session.project.name}</Link></td>
      </tr>
      <tr>
        <td>Workflow</td>
        <td><Link to={`/workflows/${props.session.workflow.id}`}>{props.session.workflow.name}</Link></td>
      </tr>
      <tr>
        <td>Revision</td>
        <td><SessionRevisionView session={props.session}/></td>
      </tr>
      <tr>
        <td>Session UUID</td>
        <td>{props.session.sessionUuid}</td>
      </tr>
      <tr>
        <td>Session Time</td>
        <td>{formatSessionTime(props.session.sessionTime)}</td>
      </tr>
      <tr>
        <td>Status</td>
        <td><SessionStatusView session={props.session}/></td>
      </tr>
      <tr>
        <td>Last Attempt</td>
        <td>{props.session.lastAttempt ? formatFullTimestamp(props.session.lastAttempt.createdAt) : null}</td>
      </tr>
      <tr>
        <td>Last Attempt Duration:</td>
        <td>{props.session.lastAttempt ? formatDuration(props.session.lastAttempt.createdAt, props.session.lastAttempt.finishedAt) : null}</td>
      </tr>
      </tbody>
    </table>
  </div>;

function formatSessionTime(t) {
  if (!t) {
    return '';
  }
  return <span>{t}</span>;
}

function formatTimestamp(t) {
  if (!t) {
    return '';
  }
  const m = moment(t);
  return <span>{m.fromNow()}</span>;
}

function formatFullTimestamp(t: ?string) {
  if (!t) {
    return '';
  }
  const m = moment(t);
  return <span>{t}<span className="text-muted"> ({m.fromNow()})</span></span>;
}

function formatDuration(startTime: ?string, endTime: ?string) {
  if (!startTime || !endTime) {
    return '';
  }
  const duration = new Duration(new Date(startTime), new Date(endTime)).toString(1, 1); // format: 10y 2m 6d 3h 23m 8s
  return <span>{duration}</span>;
}

const ParamsView = (props:{params: Object}) =>
  _.isEmpty(props.params)
    ? null
    : <pre><PrismCode className="language-yaml">{yaml.safeDump(props.params, {sortKeys: true})}</PrismCode></pre>

function formatTaskState(state) {
  switch (state) {

    // Pending
    case "blocked":
      return <span><span className="glyphicon glyphicon-refresh text-info"></span> Blocked</span>;
    case "ready":
      return <span><span className="glyphicon glyphicon-refresh text-info"></span> Ready</span>;
    case "retry_waiting":
      return <span><span className="glyphicon glyphicon-refresh text-info"></span> Retry Waiting</span>;
    case "group_retry_waiting":
      return <span><span className="glyphicon glyphicon-refresh text-info"></span> Group Retry Waiting</span>;
    case "planned":
      return <span><span className="glyphicon glyphicon-refresh text-info"></span> Planned</span>;

    // Running
    case "running":
      return <span><span className="glyphicon glyphicon-play text-info"></span> Running</span>;

    // Error
    case "group_error":
      return <span><span className="glyphicon glyphicon-exclamation-sign text-danger"></span> Group Error</span>;
    case "error":
      return <span><span className="glyphicon glyphicon-exclamation-sign text-danger"></span> Error</span>;

    // Warning
    case "canceled":
      return <span><span className="glyphicon glyphicon-exclamation-sign text-warning"></span> Canceled</span>;

    // Success
    case "success":
      return <span><span className="glyphicon glyphicon-ok text-success"></span> Success</span>;

    default:
      return <span>{_.capitalize(state)}</span>;
  }
}

const JobLink = ({storeParams, stateParams}:{storeParams: Object, stateParams: Object}) => {
  const paramsJobId = storeParams.td && storeParams.td.last_job_id
  const stateJobId = stateParams.job && stateParams.job.jobId
  const jobId = paramsJobId || stateJobId
  const link = DIGDAG_CONFIG.td.jobUrl(jobId)
  if (!jobId) {
    return null
  }
  return <a href={link} target="_blank">{jobId}</a>
}

const TaskListView = (props:{tasks: Array<Task>}) =>
  <div className="table-responsive">
    <table className="table table-striped table-hover table-condensed">
      <thead>
      <tr>
        <th>ID</th>
        <th>Job</th>
        <th>Name</th>
        <th>Parent ID</th>
        <th>Updated</th>
        <th>State</th>
        <th>Retry</th>
        <th>State Params</th>
        <th>Store Params</th>
      </tr>
      </thead>
      <tbody>
      {
        props.tasks.map(task =>
          <tr key={task.id}>
            <td>{task.id}</td>
            <td><JobLink storeParams={task.storeParams} stateParams={task.stateParams}/></td>
            <td>{task.fullName}</td>
            <td>{task.parentId}</td>
            <td>{formatTimestamp(task.updatedAt)}</td>
            <td>{formatTaskState(task.state)}</td>
            <td>{formatTimestamp(task.retryAt)}</td>
            <td><ParamsView params={task.stateParams}/></td>
            <td><ParamsView params={task.storeParams}/></td>
          </tr>
        )
      }
      </tbody>
    </table>
  </div>;


class AttemptTasksView extends React.Component {
  ignoreLastFetch:boolean;

  props:{
    attemptId: number;
  };

  state = {
    tasks: [],
  };

  componentDidMount() {
    this.fetchTasks();
  }

  componentWillUnmount() {
    this.ignoreLastFetch = true;
  }

  componentDidUpdate(prevProps) {
    if (_.isEqual(prevProps, this.props)) {
      return;
    }
    this.fetchTasks()
  }

  fetchTasks() {
    model().fetchAttemptTasks(this.props.attemptId).then(tasks => {
      if (!this.ignoreLastFetch) {
        this.setState({tasks});
      }
    });
  }

  render() {
    return (
      <div className="row">
        <h2>Tasks</h2>
        <TaskListView tasks={this.state.tasks}/>
      </div>
    );
  }
}

class LogFileView extends React.Component {
  ignoreLastFetch:boolean;

  props:{
    file: LogFileHandle;
  };

  state = {
    data: '',
  };

  componentDidMount() {
    this.fetchFile();
  }

  componentWillUnmount() {
    this.ignoreLastFetch = true;
  }

  componentDidUpdate(prevProps) {
    if (_.isEqual(prevProps, this.props)) {
      return;
    }
    this.fetchFile()
  }

  fetchFile() {
    model().fetchLogFile(this.props.file).then(data => {
      if (!this.ignoreLastFetch) {
        this.setState({data});
      }
    }, error => console.log(error));
  }

  render() {
    return this.state.data
      ? <span>{pako.inflate(this.state.data, {to: 'string'})}</span>
      : null;
  }
}


class AttemptLogsView extends React.Component {
  ignoreLastFetch:boolean;

  props:{
    attemptId: number;
  };

  state = {
    files: [],
  };

  componentDidMount() {
    this.fetchLogs();
  }

  componentWillUnmount() {
    this.ignoreLastFetch = true;
  }

  componentDidUpdate(prevProps) {
    if (_.isEqual(prevProps, this.props)) {
      return;
    }
    this.fetchLogs()
  }

  fetchLogs() {
    model().fetchAttemptLogFileHandles(this.props.attemptId).then(files => {
      if (!this.ignoreLastFetch) {
        this.setState({files});
      }
    });
  }

  logFiles() {
    if (this.state.files.length == 0) {
      return <pre></pre>;
    }
    return this.state.files.map(file => {
      return <LogFileView key={file.fileName} file={file}/>;
    });
  }

  render() {
    return (
      <div className="row">
        <h2>Logs</h2>
        <pre>{this.logFiles()}</pre>
      </div>
    );
  }
}

class VersionView extends React.Component {
  state = {
    version: '',
  };

  componentDidMount() {
    const url = DIGDAG_CONFIG.url + 'version';
    fetch(url).then(response => {
      if (!response.ok) {
        throw new Error(response.statusText);
      }
      return response.json();
    }).then(version => {
      this.setState(version);
    });
  }

  render() {
    return (
      <span>{this.state.version}</span>
    );
  }
}

class Navbar extends React.Component {
  logout(e) {
    e.preventDefault();
    window.localStorage.removeItem("digdag.credentials");
    window.location = DIGDAG_CONFIG.logoutUrl;
  }

  brand() {
    const navbar = DIGDAG_CONFIG.navbar;
    return navbar ? navbar.brand : 'Digdag';
  }

  logo() {
    const navbar = DIGDAG_CONFIG.navbar;
    return navbar && navbar.logo
      ? <a className="navbar-brand" href="/" style={{marginTop: '-7px'}}><img src={navbar.logo} width="36" height="36"></img></a>
      : null;
  }

  className() {
    const navbar = DIGDAG_CONFIG.navbar;
    return navbar && navbar.className ? navbar.className : 'navbar-inverse';
  }

  style() {
    const navbar = DIGDAG_CONFIG.navbar;
    return navbar && navbar.style ? navbar.style : {};
  }

  render() {
    return (
      <nav className={`navbar ${this.className()} navbar-fixed-top`} style={this.style()}>
        <div className="container-fluid">
          <div className="navbar-header">
            <button type="button" className="navbar-toggle collapsed" data-toggle="collapse" data-target="#navbar"
                    aria-expanded="false" aria-controls="navbar">
              <span className="sr-only">Toggle navigation</span>
              <span className="icon-bar"></span>
              <span className="icon-bar"></span>
              <span className="icon-bar"></span>
            </button>
            {this.logo()}
            <a className="navbar-brand" href="/">{this.brand()}</a>
          </div>
          <div id="navbar" className="collapse navbar-collapse">
            <ul className="nav navbar-nav">
              <li className="active"><a href="/">Projects</a></li>
            </ul>
            <ul className="nav navbar-nav navbar-right">
              <li><a href="/" onClick={this.logout}><span className="glyphicon glyphicon-log-out"
                                                          aria-hidden="true"></span> Logout</a></li>
            </ul>
            <p className="navbar-text navbar-right"><VersionView /></p>
          </div>
        </div>
      </nav>
    );
  }
}

const ProjectsPage = (props:{}) =>
  <div className="container-fluid">
    <Navbar />
    <ProjectsView />
    <SessionsView />
  </div>;

const ProjectPage = (props:{params: {projectId: string}}) =>
  <div className="container-fluid">
    <Navbar />
    <ProjectView projectId={parseInt(props.params.projectId)}/>
  </div>;

class WorkflowPage extends React.Component {
  ignoreLastFetch:boolean;

  props:{
    params: {
      projectId: string;
      workflowName: string;
    }
  };

  state:{
    workflow: ?Workflow;
  };

  constructor(props) {
    super(props);
    this.state = {
      workflow: null,
    };
  }

  componentDidMount() {
    this.fetchWorkflow();
  }

  componentWillUnmount() {
    this.ignoreLastFetch = true;
  }

  componentDidUpdate(prevProps) {
    if (_.isEqual(prevProps, this.props)) {
      return;
    }
    this.fetchWorkflow();
  }

  fetchWorkflow() {
    model().fetchProjectWorkflow(parseInt(this.props.params.projectId), this.props.params.workflowName).then(workflow => {
      if (!this.ignoreLastFetch) {
        this.setState({workflow});
      }
    });
  }

  workflow() {
    return this.state.workflow ? <WorkflowView workflow={this.state.workflow}/> : null;
  }

  render() {
    return (
      <div className="container-fluid">
        <Navbar />
        {this.workflow()}
      </div>
    );
  }
}

class WorkflowRevisionPage extends React.Component {
  ignoreLastFetch:boolean;

  props:{
    params: {
      workflowId: string;
    };
  };

  state:{
    workflow: ?Workflow;
  };

  constructor(props) {
    super(props);
    this.state = {
      workflow: null,
    };
  }

  componentDidMount() {
    this.fetchWorkflow();
  }

  componentWillUnmount() {
    this.ignoreLastFetch = true;
  }

  componentDidUpdate(prevProps) {
    if (_.isEqual(prevProps, this.props)) {
      return;
    }
    this.fetchWorkflow();
  }

  fetchWorkflow() {
    model().fetchWorkflow(parseInt(this.props.params.workflowId)).then(workflow => {
      if (!this.ignoreLastFetch) {
        this.setState({workflow});
      }
    });
  }

  workflow() {
    return this.state.workflow ? <WorkflowView workflow={this.state.workflow}/> : null;
  }

  render() {
    return (
      <div className="container-fluid">
        <Navbar />
        {this.workflow()}
      </div>
    );
  }
}

const AttemptPage = (props:{params: {attemptId: string}}) =>
  <div className="container-fluid">
    <Navbar />
    <AttemptView attemptId={parseInt(props.params.attemptId)}/>
    <AttemptTasksView attemptId={parseInt(props.params.attemptId)}/>
    <AttemptLogsView attemptId={parseInt(props.params.attemptId)}/>
  </div>;

class SessionPage extends React.Component {
  ignoreLastFetch:boolean;

  props:{
    params: {
      sessionId: string;
    }
  };

  state:{
    session: ?Session;
    tasks: Array<Task>;
    attempts: Array<Attempt>;
  };

  constructor(props) {
    super(props);
    this.state = {
      session: null,
      tasks: [],
      attempts: [],
    };
  }

  componentDidMount() {
    this.fetchSession();
  }

  componentWillUnmount() {
    this.ignoreLastFetch = true;
  }

  componentDidUpdate(prevProps) {
    if (_.isEqual(prevProps, this.props)) {
      return;
    }
    this.fetchSession()
  }

  fetchSession() {
    model().fetchSession(parseInt(this.props.params.sessionId)).then(session => {
      if (!this.ignoreLastFetch) {
        this.setState({session});
      }
    });
    model().fetchSessionAttempts(parseInt(this.props.params.sessionId)).then(attempts => {
      if (!this.ignoreLastFetch) {
        this.setState({attempts});
      }
    });
  }

  session() {
    return this.state.session
      ? <SessionView session={this.state.session}/>
      : null;
  }

  tasks() {
    return this.state.session && this.state.session.lastAttempt
      ? <AttemptTasksView attemptId={this.state.session.lastAttempt.id}/>
      : null;
  }

  logs() {
    return this.state.session && this.state.session.lastAttempt
      ? <AttemptLogsView attemptId={this.state.session.lastAttempt.id}/>
      : <pre></pre>;
  }

  attempts() {
    return this.state.attempts
      ? <AttemptListView attempts={this.state.attempts}/>
      : null;
  }

  render() {
    return (
      <div className="container-fluid">
        <Navbar />
        {this.session()}
        {this.tasks()}
        {this.logs()}
        {this.attempts()}
      </div>
    );
  }
}

class LoginPage extends React.Component {

  props:{
    onSubmit: (credentials:Credentials) => void;
  };

  state:Credentials;

  constructor(props) {
    super(props);
    this.state = {};
    DIGDAG_CONFIG.auth.items.forEach(item => {
      this.state[item.key] = '';
    });
  }

  componentWillMount() {
    if (!DIGDAG_CONFIG.auth.items.length) {
      this.props.onSubmit({})
    }
  }

  onChange(key) {
    return (e) => {
      e.preventDefault();
      const state = {};
      state[key] = e.target.value;
      this.setState(state);
    };
  }

  valid(credentials:Credentials, key:string, value:string) {
    return (key:string) => {
      credentials[key] = value;
      if (DIGDAG_CONFIG.auth.items.length == Object.keys(credentials).length) {
        this.props.onSubmit(credentials);
      }
    }
  }

  invalid(values, key, value, message) {
    return (key) => {
      console.log(`${key} is invalid: message=${message})`);
    };
  }

  handleSubmit = (e) => {
    e.preventDefault();
    const credentials:Credentials = {};
    for (let item of DIGDAG_CONFIG.auth.items) {
      const key = item.key;
      const scrub:Scrubber = item.scrub ? item.scrub : (args:{key: string, value: string}) => value;
      const value:string = scrub({key, value: this.state[key]});
      item.validate({
        key,
        value,
        valid: this.valid(credentials, key, value),
        invalid: this.invalid(credentials, key, key)
      });
    }
  };

  render() {
    const authItems = DIGDAG_CONFIG.auth.items.map(item => {
      return (
        <div className="form-group" key={item.key}>
          <label for={item.key}>{item.name}</label>
          <input
            type={item.type}
            className="form-control"
            onChange={this.onChange(item.key)}
            value={this.state[item.key]}
          />
        </div>
      );
    });

    return (
      <div className="container">
        <Navbar />
        <h1>{DIGDAG_CONFIG.auth.title}</h1>
        <form onSubmit={this.handleSubmit}>
          {authItems}
          <button type="submit" className="btn btn-default">Submit</button>
        </form>
      </div>
    );
  }
}

class NotFoundPage extends React.Component {
  props:{
    router: Object;
  };

  componentDidMount() {
    this.props.router.replace('/');
  }

  render() {
    return null;
  }
}

class ConsolePage extends React.Component {
  render() {
    return (
      <div className="container-fluid">
        <Router history={browserHistory}>
<<<<<<< HEAD
          <Route component={CacheLoader}>
            <Route path="/" component={ProjectsPage}/>
            <Route path="/projects/:projectId" component={ProjectPage}/>
            <Route path="/projects/:projectId/workflows/:workflowName" component={WorkflowPage}/>
            <Route path="/workflows/:workflowId" component={WorkflowRevisionPage}/>
            <Route path="/sessions/:sessionId" component={SessionPage}/>
            <Route path="/attempts/:attemptId" component={AttemptPage}/>
          </Route>
=======
          <Route path="/" component={ProjectsPage}/>
          <Route path="/projects/:projectId" component={ProjectPage}/>
          <Route path="/projects/:projectId/workflows/:workflowName" component={WorkflowPage}/>
          <Route path="/workflows/:workflowId" component={WorkflowRevisionPage}/>
          <Route path="/sessions/:sessionId" component={SessionPage}/>
          <Route path="/attempts/:attemptId" component={AttemptPage}/>
          <Route path="*" component={withRouter(NotFoundPage)}/>
>>>>>>> 65b09e66
        </Router>
      </div>
    );
  }
}

export default class Console extends React.Component {

  state:{
    authenticated: bool
  };

  constructor(props:any) {
    super(props);
    const credentials = window.localStorage.getItem("digdag.credentials");
    if (credentials) {
      this.setup(JSON.parse(credentials));
      this.state = {authenticated: true};
    } else {
      this.state = {authenticated: false};
    }
  }

  setup(credentials:Credentials) {
    setupModel({
      url: DIGDAG_CONFIG.url,
      td: DIGDAG_CONFIG.td,
      credentials: credentials,
      headers: DIGDAG_CONFIG.headers
    });
  }

  handleCredentialsSubmit:(credentials:Credentials) => void = (credentials:Credentials) => {
    window.localStorage.setItem("digdag.credentials", JSON.stringify(credentials));
    this.setup(credentials);
    this.setState({authenticated: true});
  };

  render() {
    if (this.state.authenticated) {
      return <ConsolePage />;
    } else {
      return <LoginPage onSubmit={this.handleCredentialsSubmit}/>;
    }
  }
}<|MERGE_RESOLUTION|>--- conflicted
+++ resolved
@@ -1514,7 +1514,6 @@
     return (
       <div className="container-fluid">
         <Router history={browserHistory}>
-<<<<<<< HEAD
           <Route component={CacheLoader}>
             <Route path="/" component={ProjectsPage}/>
             <Route path="/projects/:projectId" component={ProjectPage}/>
@@ -1522,16 +1521,8 @@
             <Route path="/workflows/:workflowId" component={WorkflowRevisionPage}/>
             <Route path="/sessions/:sessionId" component={SessionPage}/>
             <Route path="/attempts/:attemptId" component={AttemptPage}/>
+            <Route path="*" component={withRouter(NotFoundPage)}/>
           </Route>
-=======
-          <Route path="/" component={ProjectsPage}/>
-          <Route path="/projects/:projectId" component={ProjectPage}/>
-          <Route path="/projects/:projectId/workflows/:workflowName" component={WorkflowPage}/>
-          <Route path="/workflows/:workflowId" component={WorkflowRevisionPage}/>
-          <Route path="/sessions/:sessionId" component={SessionPage}/>
-          <Route path="/attempts/:attemptId" component={AttemptPage}/>
-          <Route path="*" component={withRouter(NotFoundPage)}/>
->>>>>>> 65b09e66
         </Router>
       </div>
     );
