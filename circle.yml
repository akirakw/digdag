--- conflicted
+++ resolved
@@ -4,11 +4,7 @@
     version: oraclejdk8
   environment:
     TERM: dumb  # don't let gradle use fancy ansi seq code
-<<<<<<< HEAD
-    BUILD_IMAGE: digdag/digdag-build:20161202T082247-407e6ca6913121952f34144f3fb83a353cf4d708
-=======
     BUILD_IMAGE: digdag/digdag-build:20161206T031336-352701a8b59dfe2ee19dff0f7af7b487b7eb017a
->>>>>>> 05a905ea
   services:
     - docker
 
