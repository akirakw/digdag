package acceptance;

import com.amazonaws.auth.AWSCredentials;
import com.amazonaws.auth.BasicAWSCredentials;
import com.amazonaws.services.s3.AmazonS3Client;
import com.amazonaws.services.s3.model.ObjectMetadata;
import com.amazonaws.util.StringInputStream;
import com.fasterxml.jackson.databind.JsonNode;
import com.fasterxml.jackson.databind.ObjectMapper;
import com.google.common.collect.ImmutableMap;
import io.digdag.client.DigdagClient;
import io.digdag.client.api.RestSessionAttempt;
import org.apache.commons.lang3.RandomUtils;
import org.hamcrest.Matchers;
import org.junit.After;
import org.junit.Before;
import org.junit.Rule;
import org.junit.Test;
import org.junit.rules.TemporaryFolder;
import org.littleshoot.proxy.HttpProxyServer;
import utils.TemporaryDigdagServer;
import utils.TestUtils;

import java.nio.file.Files;
import java.nio.file.Path;
import java.time.Duration;
import java.util.Base64;
import java.util.UUID;

import static org.hamcrest.Matchers.is;
import static org.hamcrest.Matchers.isEmptyOrNullString;
import static org.hamcrest.Matchers.not;
import static org.junit.Assert.assertThat;
import static org.junit.Assume.assumeThat;
import static utils.TestUtils.addWorkflow;
import static utils.TestUtils.attemptSuccess;
import static utils.TestUtils.createProject;
import static utils.TestUtils.expect;
import static utils.TestUtils.startWorkflow;

public class S3WaitIT
{
    private static final String TEST_S3_ENDPOINT = System.getenv("TEST_S3_ENDPOINT");
    private static final String TEST_S3_ACCESS_KEY_ID = System.getenv().getOrDefault("TEST_S3_ACCESS_KEY_ID", "test");
    private static final String TEST_S3_SECRET_ACCESS_KEY = System.getenv().getOrDefault("TEST_S3_SECRET_ACCESS_KEY", "test");

    private static final ObjectMapper MAPPER = DigdagClient.objectMapper();

    public TemporaryDigdagServer server;

    @Rule
    public TemporaryFolder folder = new TemporaryFolder();

    private Path projectDir;
    private DigdagClient client;
    private HttpProxyServer proxyServer;
    private String bucket;

    private AmazonS3Client s3;

    @Before
    public void setUp()
            throws Exception
    {
        assumeThat(TEST_S3_ENDPOINT, not(isEmptyOrNullString()));

        proxyServer = TestUtils.startRequestFailingProxy(10);

        server = TemporaryDigdagServer.builder()
                .environment(ImmutableMap.of(
                        "http_proxy", "http://" + proxyServer.getListenAddress().getHostString() + ":" + proxyServer.getListenAddress().getPort())
                )
                .configuration(
                        "digdag.secret-encryption-key = " + Base64.getEncoder().encodeToString(RandomUtils.nextBytes(16)))
                .build();

        server.start();

        projectDir = folder.getRoot().toPath().resolve("foobar");

        client = DigdagClient.builder()
                .host(server.host())
                .port(server.port())
                .build();

        bucket = UUID.randomUUID().toString();

        AWSCredentials credentials = new BasicAWSCredentials(TEST_S3_ACCESS_KEY_ID, TEST_S3_SECRET_ACCESS_KEY);
        s3 = new AmazonS3Client(credentials);
        s3.setEndpoint(TEST_S3_ENDPOINT);
        s3.createBucket(bucket);
    }

    @After
    public void tearDownProxy()
            throws Exception
    {
        if (proxyServer != null) {
            proxyServer.stop();
            proxyServer = null;
        }
    }

    @After
    public void tearDownServer()
            throws Exception
    {
        if (server != null) {
            server.close();
            server = null;
        }
    }

    @Test
    public void testRun()
            throws Exception
    {
        String key = UUID.randomUUID().toString();


        Path outfile = folder.newFolder().toPath().resolve("out");

        createProject(projectDir);
        addWorkflow(projectDir, "acceptance/s3/s3_wait.dig");

        int projectId = TestUtils.pushProject(server.endpoint(), projectDir);

        // Configure AWS credentials
<<<<<<< HEAD
        client.setProjectSecret(projectId, "aws.s3.access-key-id", TEST_S3_ACCESS_KEY_ID);
        client.setProjectSecret(projectId, "aws.s3.secret-access-key", TEST_S3_SECRET_ACCESS_KEY);
        client.setProjectSecret(projectId, "aws.s3.endpoint", TEST_S3_ENDPOINT);
=======
        client.setProjectSecret(projectId, "aws.s3.access_key_id", "test-access-key-id");
        client.setProjectSecret(projectId, "aws.s3.secret_access_key", "test-secret-access-key");
        client.setProjectSecret(projectId, "aws.s3.endpoint", FAKE_S3_ENDPOINT);
>>>>>>> 05a905ea

        // Start workflow
        String projectName = projectDir.getFileName().toString();
        long attemptId = startWorkflow(server.endpoint(), projectName, "s3_wait", ImmutableMap.of(
                "path", bucket + "/" + key,
                "outfile", outfile.toString()
        ));

        // Wait for s3 polling to show up in logs
        expect(Duration.ofSeconds(30), () -> {
            String attemptLogs = TestUtils.getAttemptLogs(client, attemptId);
            return attemptLogs.contains("s3_wait>: " + bucket + "/" + key);
        });

        // Verify that the dependent task has not been executed
        assertThat(Files.exists(outfile), is(false));

        // Verify that the attempt is not yet done
        RestSessionAttempt attempt = client.getSessionAttempt(attemptId);
        assertThat(attempt.getDone(), is(false));

        // Create the file that the workflow is waiting for
        String content = "hello world";
        s3.putObject(bucket, key, new StringInputStream(content), new ObjectMetadata());

        // Expect the attempt to finish and the dependent task to be executed
        expect(Duration.ofMinutes(2), attemptSuccess(server.endpoint(), attemptId));
        assertThat(Files.exists(outfile), is(true));

        JsonNode objectMetadata = MAPPER.readTree(Files.readAllBytes(outfile));
        int contentLength = objectMetadata.get("metadata").get("Content-Length").asInt();
        assertThat(contentLength, is(content.length()));
    }
}<|MERGE_RESOLUTION|>--- conflicted
+++ resolved
@@ -126,15 +126,9 @@
         int projectId = TestUtils.pushProject(server.endpoint(), projectDir);
 
         // Configure AWS credentials
-<<<<<<< HEAD
-        client.setProjectSecret(projectId, "aws.s3.access-key-id", TEST_S3_ACCESS_KEY_ID);
-        client.setProjectSecret(projectId, "aws.s3.secret-access-key", TEST_S3_SECRET_ACCESS_KEY);
+        client.setProjectSecret(projectId, "aws.s3.access_key_id", TEST_S3_ACCESS_KEY_ID);
+        client.setProjectSecret(projectId, "aws.s3.secret_access_key", TEST_S3_SECRET_ACCESS_KEY);
         client.setProjectSecret(projectId, "aws.s3.endpoint", TEST_S3_ENDPOINT);
-=======
-        client.setProjectSecret(projectId, "aws.s3.access_key_id", "test-access-key-id");
-        client.setProjectSecret(projectId, "aws.s3.secret_access_key", "test-secret-access-key");
-        client.setProjectSecret(projectId, "aws.s3.endpoint", FAKE_S3_ENDPOINT);
->>>>>>> 05a905ea
 
         // Start workflow
         String projectName = projectDir.getFileName().toString();
